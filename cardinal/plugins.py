--- conflicted
+++ resolved
@@ -577,8 +577,6 @@
                 continue
 
             try:
-<<<<<<< HEAD
-=======
                 self._unregister_plugin_callbacks(plugin)
             except Exception:
                 # If we fail to unregister events, log the exception and
@@ -586,7 +584,6 @@
                 continue
 
             try:
->>>>>>> d8e0c073
                 self._close_plugin_instance(plugin)
             except Exception:
                 # Log the exception that came from trying to unload the
